use common::IO_BASE;
use volatile::prelude::*;
use volatile::{ReadVolatile, Volatile};

/// The base address for the ARM system timer registers.
const TIMER_REG_BASE: usize = IO_BASE + 0x3000;

#[repr(C)]
#[allow(non_snake_case)]
struct Registers {
    CS: Volatile<u32>,
    CLO: ReadVolatile<u32>,
    CHI: ReadVolatile<u32>,
    COMPARE: [Volatile<u32>; 4],
}

/// The Raspberry Pi ARM system timer.
pub struct Timer {
    registers: &'static mut Registers,
}

impl Timer {
    /// Returns a new instance of `Timer`.
    pub fn new() -> Timer {
        Timer {
            registers: unsafe { &mut *(TIMER_REG_BASE as *mut Registers) },
        }
    }

    /// Reads the system timer's counter and returns the 64-bit counter value.
    /// The returned value is the number of elapsed microseconds.
    pub fn read(&self) -> u64 {
        ((self.registers.CHI.read() as u64) << 32) | (self.registers.CLO.read() as u64)
    }

    /// Sets up a match in timer 1 to occur `us` microseconds from now. If
    /// interrupts for timer 1 are enabled and IRQs are unmasked, then a timer
    /// interrupt will be issued in `us` microseconds.
    pub fn tick_in(&mut self, us: u32) {
        unimplemented!()
    }
}

/// Returns the current time in microseconds.
pub fn current_time() -> u64 {
    Timer::new().read()
}

/// Spins until `us` microseconds have passed.
pub fn spin_sleep_us(us: u64) {
    let deadline = current_time() + us;
    while deadline > current_time() {}
}

/// Spins until `ms` milliseconds have passed.
pub fn spin_sleep_ms(ms: u64) {
<<<<<<< HEAD
    unimplemented!()
}

/// Sets up a match in timer 1 to occur `us` microseconds from now. If
/// interrupts for timer 1 are enabled and IRQs are unmasked, then a timer
/// interrupt will be issued in `us` microseconds.
pub fn tick_in(us: u32) {
    unimplemented!()
=======
    spin_sleep_us(ms * 1000)
>>>>>>> e58553da
}<|MERGE_RESOLUTION|>--- conflicted
+++ resolved
@@ -54,8 +54,7 @@
 
 /// Spins until `ms` milliseconds have passed.
 pub fn spin_sleep_ms(ms: u64) {
-<<<<<<< HEAD
-    unimplemented!()
+    spin_sleep_us(ms * 1000)
 }
 
 /// Sets up a match in timer 1 to occur `us` microseconds from now. If
@@ -63,7 +62,4 @@
 /// interrupt will be issued in `us` microseconds.
 pub fn tick_in(us: u32) {
     unimplemented!()
-=======
-    spin_sleep_us(ms * 1000)
->>>>>>> e58553da
 }