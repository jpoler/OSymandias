--- conflicted
+++ resolved
@@ -11,20 +11,17 @@
 #[macro_use]
 #[allow(unused_imports)]
 extern crate alloc;
+extern crate fat32;
 extern crate pi;
 extern crate stack_vec;
-extern crate fat32;
 
-<<<<<<< HEAD
 pub mod allocator;
-=======
 #[macro_use]
 pub mod console;
->>>>>>> 6ba503b0
+pub mod fs;
 pub mod lang_items;
 pub mod mutex;
 pub mod shell;
-pub mod fs;
 
 #[cfg(not(test))]
 use allocator::Allocator;
@@ -39,9 +36,6 @@
 #[no_mangle]
 #[cfg(not(test))]
 pub extern "C" fn kmain() {
-<<<<<<< HEAD
     ALLOCATOR.initialize();
-=======
     shell::shell("> ");
->>>>>>> 6ba503b0
 }